language: go
go_import_path: github.com/csi-driver/csi-driver-smb
dist: bionic

go:
  - "1.13.9"

before_install:
  - GO111MODULE=off go get github.com/mattn/goveralls

script:
  - make verify
<<<<<<< HEAD
  - make container
  - make smb-windows
=======
  - make container
>>>>>>> 3c632505
<|MERGE_RESOLUTION|>--- conflicted
+++ resolved
@@ -10,9 +10,5 @@
 
 script:
   - make verify
-<<<<<<< HEAD
-  - make container
-  - make smb-windows
-=======
-  - make container
->>>>>>> 3c632505
+  - make smb-windows  
+  - make container